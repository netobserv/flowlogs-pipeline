/*
 * Copyright (C) 2021 IBM, Inc.
 *
 * Licensed under the Apache License, Version 2.0 (the "License");
 * you may not use this file except in compliance with the License.
 * You may obtain a copy of the License at
 *
 *	 http://www.apache.org/licenses/LICENSE-2.0
 *
 * Unless required by applicable law or agreed to in writing, software
 * distributed under the License is distributed on an "AS IS" BASIS,
 * WITHOUT WARRANTIES OR CONDITIONS OF ANY KIND, either express or implied.
 * See the License for the specific language governing permissions and
 * limitations under the License.
 *
 */

package ingest

import (
	"context"
	"encoding/binary"
	"encoding/json"
	"fmt"
<<<<<<< HEAD
=======
	"github.com/netobserv/flowlogs-pipeline/pkg/config"
	pUtils "github.com/netobserv/flowlogs-pipeline/pkg/pipeline/utils"
>>>>>>> 6d1be78a
	"net"
	"time"

	ms "github.com/mitchellh/mapstructure"
	"github.com/netobserv/flowlogs-pipeline/pkg/config"
	pUtils "github.com/netobserv/flowlogs-pipeline/pkg/pipeline/utils"
	goflowFormat "github.com/netsampler/goflow2/format"
	goflowCommonFormat "github.com/netsampler/goflow2/format/common"
	_ "github.com/netsampler/goflow2/format/protobuf"
	goflowpb "github.com/netsampler/goflow2/pb"
	"github.com/netsampler/goflow2/utils"
	log "github.com/sirupsen/logrus"
	"google.golang.org/protobuf/proto"
)

const channelSize = 1000
const batchMaxTimeInMilliSecs = 1000

type ingestCollector struct {
	hostname string
	port     int
	in       chan map[string]interface{}
	exitChan chan bool
}

// TransportWrapper is an implementation of the goflow2 transport interface
type TransportWrapper struct {
	c chan map[string]interface{}
}

func NewWrapper(c chan map[string]interface{}) *TransportWrapper {
	tw := TransportWrapper{c: c}
	return &tw
}

func RenderMessage(message *goflowpb.FlowMessage) (map[string]interface{}, error) {
	outputMap := make(map[string]interface{})
	err := ms.Decode(message, &outputMap)
	if err != nil {
		return nil, err
	}
	outputMap["DstAddr"] = goflowCommonFormat.RenderIP(message.DstAddr)
	outputMap["SrcAddr"] = goflowCommonFormat.RenderIP(message.SrcAddr)
	outputMap["DstMac"] = renderMac(message.DstMac)
	outputMap["SrcMac"] = renderMac(message.SrcMac)
	return outputMap, nil
}

func renderMac(macValue uint64) string {
	mac := make([]byte, 8)
	binary.BigEndian.PutUint64(mac, macValue)
	return net.HardwareAddr(mac[2:]).String()
}

func (w *TransportWrapper) Send(_, data []byte) error {
	message := goflowpb.FlowMessage{}
	err := proto.Unmarshal(data, &message)
	if err != nil {
		return err
	}
	renderedMsg, err := RenderMessage(&message)
	if err == nil {
		w.c <- renderedMsg
	}
	return err
}

// Ingest ingests entries from a network collector using goflow2 library (https://github.com/netsampler/goflow2)
<<<<<<< HEAD
func (r *ingestCollector) Ingest(out chan<- []interface{}) {
=======
func (ingestC *ingestCollector) Ingest(process ProcessFunction) {
>>>>>>> 6d1be78a
	ctx := context.Background()
	ingestC.in = make(chan map[string]interface{}, channelSize)

	// initialize background listeners (a.k.a.netflow+legacy collector)
	ingestC.initCollectorListener(ctx)

	// forever process log lines received by collector
<<<<<<< HEAD
	r.processLogLines(out)
=======
	ingestC.processLogLines(process)
>>>>>>> 6d1be78a

}

func (ingestC *ingestCollector) initCollectorListener(ctx context.Context) {
	transporter := NewWrapper(ingestC.in)
	go func() {
		formatter, err := goflowFormat.FindFormat(ctx, "pb")
		if err != nil {
			log.Fatal(err)
		}
		sNF := &utils.StateNetFlow{
			Format:    formatter,
			Transport: transporter,
			Logger:    log.StandardLogger(),
		}

		log.Infof("listening for netflow on host %s, port = %d", ingestC.hostname, ingestC.port)
		err = sNF.FlowRoutine(1, ingestC.hostname, ingestC.port, false)
		log.Fatal(err)

	}()

	go func() {
		formatter, err := goflowFormat.FindFormat(ctx, "pb")
		if err != nil {
			log.Fatal(err)
		}
		sLegacyNF := &utils.StateNFLegacy{
			Format:    formatter,
			Transport: transporter,
			Logger:    log.StandardLogger(),
		}

		log.Infof("listening for legacy netflow on host %s, port = %d", ingestC.hostname, ingestC.port+1)
		err = sLegacyNF.FlowRoutine(1, ingestC.hostname, ingestC.port+1, false)
		log.Fatal(err)
	}()

}

<<<<<<< HEAD
func (r *ingestCollector) processLogLines(out chan<- []interface{}) {
=======
func (ingestC *ingestCollector) processLogLines(process ProcessFunction) {
>>>>>>> 6d1be78a
	var records []interface{}
	for {
		select {
		case <-ingestC.exitChan:
			log.Debugf("exiting ingestCollector because of signal")
			return
		case record := <-ingestC.in:
			recordAsBytes, _ := json.Marshal(record)
			records = append(records, string(recordAsBytes))
		case <-time.After(time.Millisecond * batchMaxTimeInMilliSecs): // Maximum batch time for each batch
			// Process batch of records (if not empty)
			if len(records) > 0 {
				log.Debugf("ingestCollector sending %d entries", len(records))
				out <- records
			}
			records = []interface{}{}
		}
	}
}

// NewIngestCollector create a new ingester
<<<<<<< HEAD
func NewIngestCollector(params config.Param) (Ingester, error) {
=======
func NewIngestCollector(params config.StageParam) (Ingester, error) {
>>>>>>> 6d1be78a
	jsonIngestCollector := params.Ingest.Collector

	if jsonIngestCollector.HostName == "" {
		return nil, fmt.Errorf("ingest hostname not specified")
	}
	if jsonIngestCollector.Port == 0 {
		return nil, fmt.Errorf("ingest port not specified")
	}

	log.Infof("hostname = %s", jsonIngestCollector.HostName)
	log.Infof("port = %d", jsonIngestCollector.Port)

	ch := make(chan bool, 1)
	pUtils.RegisterExitChannel(ch)

	return &ingestCollector{
		hostname: jsonIngestCollector.HostName,
		port:     jsonIngestCollector.Port,
		exitChan: ch,
	}, nil
}<|MERGE_RESOLUTION|>--- conflicted
+++ resolved
@@ -22,17 +22,12 @@
 	"encoding/binary"
 	"encoding/json"
 	"fmt"
-<<<<<<< HEAD
-=======
 	"github.com/netobserv/flowlogs-pipeline/pkg/config"
 	pUtils "github.com/netobserv/flowlogs-pipeline/pkg/pipeline/utils"
->>>>>>> 6d1be78a
 	"net"
 	"time"
 
 	ms "github.com/mitchellh/mapstructure"
-	"github.com/netobserv/flowlogs-pipeline/pkg/config"
-	pUtils "github.com/netobserv/flowlogs-pipeline/pkg/pipeline/utils"
 	goflowFormat "github.com/netsampler/goflow2/format"
 	goflowCommonFormat "github.com/netsampler/goflow2/format/common"
 	_ "github.com/netsampler/goflow2/format/protobuf"
@@ -95,11 +90,7 @@
 }
 
 // Ingest ingests entries from a network collector using goflow2 library (https://github.com/netsampler/goflow2)
-<<<<<<< HEAD
-func (r *ingestCollector) Ingest(out chan<- []interface{}) {
-=======
-func (ingestC *ingestCollector) Ingest(process ProcessFunction) {
->>>>>>> 6d1be78a
+func (ingestC *ingestCollector) Ingest(out chan<- []interface{}) {
 	ctx := context.Background()
 	ingestC.in = make(chan map[string]interface{}, channelSize)
 
@@ -107,12 +98,7 @@
 	ingestC.initCollectorListener(ctx)
 
 	// forever process log lines received by collector
-<<<<<<< HEAD
-	r.processLogLines(out)
-=======
-	ingestC.processLogLines(process)
->>>>>>> 6d1be78a
-
+	ingestC.processLogLines(out)
 }
 
 func (ingestC *ingestCollector) initCollectorListener(ctx context.Context) {
@@ -152,11 +138,7 @@
 
 }
 
-<<<<<<< HEAD
-func (r *ingestCollector) processLogLines(out chan<- []interface{}) {
-=======
-func (ingestC *ingestCollector) processLogLines(process ProcessFunction) {
->>>>>>> 6d1be78a
+func (ingestC *ingestCollector) processLogLines(out chan<- []interface{}) {
 	var records []interface{}
 	for {
 		select {
@@ -178,11 +160,7 @@
 }
 
 // NewIngestCollector create a new ingester
-<<<<<<< HEAD
-func NewIngestCollector(params config.Param) (Ingester, error) {
-=======
 func NewIngestCollector(params config.StageParam) (Ingester, error) {
->>>>>>> 6d1be78a
 	jsonIngestCollector := params.Ingest.Collector
 
 	if jsonIngestCollector.HostName == "" {
