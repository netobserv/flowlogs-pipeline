/*
 * Copyright (C) 2022 IBM, Inc.
 *
 * Licensed under the Apache License, Version 2.0 (the "License");
 * you may not use this file except in compliance with the License.
 * You may obtain a copy of the License at
 *
 *	 http://www.apache.org/licenses/LICENSE-2.0
 *
 * Unless required by applicable law or agreed to in writing, software
 * distributed under the License is distributed on an "AS IS" BASIS,
 * WITHOUT WARRANTIES OR CONDITIONS OF ANY KIND, either express or implied.
 * See the License for the specific language governing permissions and
 * limitations under the License.
 *
 */

package ingest

import (
	"errors"
	"time"

	"github.com/netobserv/flowlogs-pipeline/pkg/api"
	"github.com/netobserv/flowlogs-pipeline/pkg/config"
	"github.com/netobserv/flowlogs-pipeline/pkg/pipeline/utils"
	kafkago "github.com/segmentio/kafka-go"
	log "github.com/sirupsen/logrus"
	"golang.org/x/net/context"
)

type kafkaReadMessage interface {
	ReadMessage(ctx context.Context) (kafkago.Message, error)
	Config() kafkago.ReaderConfig
}

type ingestKafka struct {
	kafkaParams api.IngestKafka
	kafkaReader kafkaReadMessage
	in          chan string
	exitChan    chan bool
	prevRecords []interface{} // copy of most recently sent records; for testing and debugging
}

const channelSizeKafka = 1000
const defaultBatchReadTimeout = int64(100)

// Ingest ingests entries from kafka topic
<<<<<<< HEAD
func (r *ingestKafka) Ingest(out chan<- []interface{}) {
=======
func (ingestK *ingestKafka) Ingest(process ProcessFunction) {
>>>>>>> 6d1be78a
	// initialize background listener
	ingestK.kafkaListener()

	// forever process log lines received by collector
<<<<<<< HEAD
	r.processLogLines(out)
=======
	ingestK.processLogLines(process)
>>>>>>> 6d1be78a

}

// background thread to read kafka messages; place received items into ingestKafka input channel
func (ingestK *ingestKafka) kafkaListener() {
	log.Debugf("entering  kafkaListener")

	go func() {
		var kafkaMessage kafkago.Message
		var err error
		for {
			// block until a message arrives
			log.Debugf("before ReadMessage")
			kafkaMessage, err = ingestK.kafkaReader.ReadMessage(context.Background())
			if err != nil {
				log.Errorln(err)
			}
			log.Debugf("string(kafkaMessage) = %s\n", string(kafkaMessage.Value))
			if len(kafkaMessage.Value) > 0 {
				ingestK.in <- string(kafkaMessage.Value)
			}
		}
	}()

}

// read items from ingestKafka input channel, pool them, and send down the pipeline
<<<<<<< HEAD
func (r *ingestKafka) processLogLines(out chan<- []interface{}) {
=======
func (ingestK *ingestKafka) processLogLines(process ProcessFunction) {
>>>>>>> 6d1be78a
	var records []interface{}
	duration := time.Duration(ingestK.kafkaParams.BatchReadTimeout) * time.Millisecond
	for {
		select {
		case <-ingestK.exitChan:
			log.Debugf("exiting ingestKafka because of signal")
			return
		case record := <-ingestK.in:
			records = append(records, record)
		case <-time.After(duration): // Maximum batch time for each batch
			// Process batch of records (if not empty)
			if len(records) > 0 {
<<<<<<< HEAD
				log.Debugf("ingestKafka sending %d records", len(records))
				out <- records
				r.prevRecords = records
				log.Debugf("prevRecords = %v", r.prevRecords)
=======
				process(records)
				ingestK.prevRecords = records
				log.Debugf("prevRecords = %v", ingestK.prevRecords)
>>>>>>> 6d1be78a
			}
			records = []interface{}{}
		}
	}
}

// NewIngestKafka create a new ingester
<<<<<<< HEAD
func NewIngestKafka(params config.Param) (Ingester, error) {
=======
func NewIngestKafka(params config.StageParam) (Ingester, error) {
>>>>>>> 6d1be78a
	log.Debugf("entering NewIngestKafka")
	jsonIngestKafka := params.Ingest.Kafka

	// connect to the kafka server
	startOffsetString := jsonIngestKafka.StartOffset
	var startOffset int64
	switch startOffsetString {
	case "FirstOffset", "":
		startOffset = kafkago.FirstOffset
	case "LastOffset":
		startOffset = kafkago.LastOffset
	default:
		startOffset = kafkago.FirstOffset
		log.Errorf("illegal value for StartOffset: %s\n", startOffsetString)
	}
	log.Debugf("startOffset = %v", startOffset)
	groupBalancers := make([]kafkago.GroupBalancer, 0)
	for _, gb := range jsonIngestKafka.GroupBalancers {
		switch gb {
		case "range":
			groupBalancers = append(groupBalancers, &kafkago.RangeGroupBalancer{})
		case "roundRobin":
			groupBalancers = append(groupBalancers, &kafkago.RoundRobinGroupBalancer{})
		case "rackAffinity":
			groupBalancers = append(groupBalancers, &kafkago.RackAffinityGroupBalancer{})
		default:
			log.Warningf("groupbalancers parameter missing")
			groupBalancers = append(groupBalancers, &kafkago.RoundRobinGroupBalancer{})
		}
	}

	if jsonIngestKafka.BatchReadTimeout == 0 {
		jsonIngestKafka.BatchReadTimeout = defaultBatchReadTimeout
	}
	log.Infof("BatchReadTimeout = %d", jsonIngestKafka.BatchReadTimeout)

	kafkaReader := kafkago.NewReader(kafkago.ReaderConfig{
		Brokers:        jsonIngestKafka.Brokers,
		Topic:          jsonIngestKafka.Topic,
		GroupID:        jsonIngestKafka.GroupId,
		GroupBalancers: groupBalancers,
		StartOffset:    startOffset,
	})
	if kafkaReader == nil {
		errMsg := "NewIngestKafka: failed to create kafka-go reader"
		log.Errorf("%s", errMsg)
		return nil, errors.New(errMsg)
	}
	log.Debugf("kafkaReader = %v", kafkaReader)

	ch := make(chan bool, 1)
	utils.RegisterExitChannel(ch)

	return &ingestKafka{
		kafkaParams: jsonIngestKafka,
		kafkaReader: kafkaReader,
		exitChan:    ch,
		in:          make(chan string, channelSizeKafka),
		prevRecords: make([]interface{}, 0),
	}, nil
}<|MERGE_RESOLUTION|>--- conflicted
+++ resolved
@@ -19,14 +19,13 @@
 
 import (
 	"errors"
-	"time"
-
 	"github.com/netobserv/flowlogs-pipeline/pkg/api"
 	"github.com/netobserv/flowlogs-pipeline/pkg/config"
 	"github.com/netobserv/flowlogs-pipeline/pkg/pipeline/utils"
 	kafkago "github.com/segmentio/kafka-go"
 	log "github.com/sirupsen/logrus"
 	"golang.org/x/net/context"
+	"time"
 )
 
 type kafkaReadMessage interface {
@@ -46,21 +45,12 @@
 const defaultBatchReadTimeout = int64(100)
 
 // Ingest ingests entries from kafka topic
-<<<<<<< HEAD
-func (r *ingestKafka) Ingest(out chan<- []interface{}) {
-=======
-func (ingestK *ingestKafka) Ingest(process ProcessFunction) {
->>>>>>> 6d1be78a
+func (ingestK *ingestKafka) Ingest(out chan<- []interface{}) {
 	// initialize background listener
 	ingestK.kafkaListener()
 
 	// forever process log lines received by collector
-<<<<<<< HEAD
-	r.processLogLines(out)
-=======
-	ingestK.processLogLines(process)
->>>>>>> 6d1be78a
-
+	ingestK.processLogLines(out)
 }
 
 // background thread to read kafka messages; place received items into ingestKafka input channel
@@ -87,11 +77,7 @@
 }
 
 // read items from ingestKafka input channel, pool them, and send down the pipeline
-<<<<<<< HEAD
-func (r *ingestKafka) processLogLines(out chan<- []interface{}) {
-=======
-func (ingestK *ingestKafka) processLogLines(process ProcessFunction) {
->>>>>>> 6d1be78a
+func (ingestK *ingestKafka) processLogLines(out chan<- []interface{}) {
 	var records []interface{}
 	duration := time.Duration(ingestK.kafkaParams.BatchReadTimeout) * time.Millisecond
 	for {
@@ -104,16 +90,10 @@
 		case <-time.After(duration): // Maximum batch time for each batch
 			// Process batch of records (if not empty)
 			if len(records) > 0 {
-<<<<<<< HEAD
 				log.Debugf("ingestKafka sending %d records", len(records))
 				out <- records
-				r.prevRecords = records
-				log.Debugf("prevRecords = %v", r.prevRecords)
-=======
-				process(records)
 				ingestK.prevRecords = records
 				log.Debugf("prevRecords = %v", ingestK.prevRecords)
->>>>>>> 6d1be78a
 			}
 			records = []interface{}{}
 		}
@@ -121,11 +101,7 @@
 }
 
 // NewIngestKafka create a new ingester
-<<<<<<< HEAD
-func NewIngestKafka(params config.Param) (Ingester, error) {
-=======
 func NewIngestKafka(params config.StageParam) (Ingester, error) {
->>>>>>> 6d1be78a
 	log.Debugf("entering NewIngestKafka")
 	jsonIngestKafka := params.Ingest.Kafka
 
