--- conflicted
+++ resolved
@@ -228,11 +228,7 @@
 }
 
 // NewWriteLoki creates a Loki writer from configuration
-<<<<<<< HEAD
-func NewWriteLoki(params config.Param) (*Loki, error) {
-=======
 func NewWriteLoki(params config.StageParam) (*Loki, error) {
->>>>>>> 6d1be78a
 	log.Debugf("entering NewWriteLoki")
 
 	writeLokiString := pUtils.ParamString(params, "write", "loki")
