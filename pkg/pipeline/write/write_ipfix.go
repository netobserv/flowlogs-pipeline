--- conflicted
+++ resolved
@@ -426,19 +426,12 @@
 	ilog.Debugf("entering NewWriteIpfix")
 
 	ipfixConfigIn := api.WriteIpfix{}
-<<<<<<< HEAD
 	if params.Write != nil && params.Write.Ipfix != nil {
-=======
-	if params.Write != nil && params.Write.Loki != nil {
->>>>>>> 9af504df
 		ipfixConfigIn = *params.Write.Ipfix
 	}
 	// need to combine defaults with parameters that are provided in the config yaml file
 	ipfixConfigIn.SetDefaults()
-<<<<<<< HEAD
-=======
-
->>>>>>> 9af504df
+
 	if err := ipfixConfigIn.Validate(); err != nil {
 		return nil, fmt.Errorf("the provided config is not valid: %w", err)
 	}
