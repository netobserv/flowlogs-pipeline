--- conflicted
+++ resolved
@@ -21,7 +21,6 @@
 	return informers.InitFromConfig(config)
 }
 
-<<<<<<< HEAD
 func Enrich(outputEntry config.GenericMap, rule *api.K8sRule) {
 	ip, _ := outputEntry.LookupString(rule.Input)
 	var mac string
@@ -32,12 +31,7 @@
 	if ip == "" && mac == "" {
 		return
 	}
-
 	kubeInfo, err := informers.GetInfo(ip, mac)
-=======
-func Enrich(outputEntry config.GenericMap, rule api.K8sRule) {
-	kubeInfo, err := informers.GetInfo(utils.ConvertToString(outputEntry[rule.Input]))
->>>>>>> 5034e923
 	if err != nil {
 		logrus.WithError(err).Tracef("can't find kubernetes info for IP %v", outputEntry[rule.Input])
 		return
@@ -137,7 +131,6 @@
 
 func EnrichLayer(outputEntry config.GenericMap, rule *api.K8sInfraRule) {
 	outputEntry[rule.Output] = "infra"
-<<<<<<< HEAD
 	for _, nsnameFields := range rule.NamespaceNameFields {
 		if namespace, _ := outputEntry.LookupString(nsnameFields.Namespace); namespace != "" {
 			name, _ := outputEntry.LookupString(nsnameFields.Name)
@@ -145,12 +138,6 @@
 				outputEntry[rule.Output] = "app"
 				return
 			}
-=======
-	for _, input := range rule.Inputs {
-		if objectIsApp(utils.ConvertToString(outputEntry[input]), rule) {
-			outputEntry[rule.Output] = "app"
-			return
->>>>>>> 5034e923
 		}
 	}
 }
