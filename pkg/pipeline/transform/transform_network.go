--- conflicted
+++ resolved
@@ -152,11 +152,7 @@
 }
 
 // NewTransformNetwork create a new transform
-<<<<<<< HEAD
-func NewTransformNetwork(params config.Param) (Transformer, error) {
-=======
 func NewTransformNetwork(params config.StageParam) (Transformer, error) {
->>>>>>> 6d1be78a
 	var needToInitLocationDB = false
 	var needToInitKubeData = false
 	var needToInitConnectionTracking = false
