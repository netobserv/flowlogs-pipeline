/*
 * Copyright (C) 2021 IBM, Inc.
 *
 * Licensed under the Apache License, Version 2.0 (the "License");
 * you may not use this file except in compliance with the License.
 * You may obtain a copy of the License at
 *
 *     http://www.apache.org/licenses/LICENSE-2.0
 *
 * Unless required by applicable law or agreed to in writing, software
 * distributed under the License is distributed on an "AS IS" BASIS,
 * WITHOUT WARRANTIES OR CONDITIONS OF ANY KIND, either express or implied.
 * See the License for the specific language governing permissions and
 * limitations under the License.
 *
 */

package test

import (
	"bytes"
	"fmt"
	jsoniter "github.com/json-iterator/go"
	"github.com/netobserv/flowlogs-pipeline/pkg/config"
	"github.com/spf13/viper"
	"github.com/stretchr/testify/require"
	"reflect"
	"testing"
)

func GetIngestMockEntry(missingKey bool) config.GenericMap {
	entry := config.GenericMap{
		"srcIP":        "10.0.0.1",
		"8888IP":       "8.8.8.8",
		"emptyIP":      "",
		"level":        "error",
		"srcPort":      11777,
		"protocol":     "tcp",
		"protocol_num": 6,
		"value":        "7",
		"message":      "test message",
	}

	if !missingKey {
		entry["dstIP"] = "20.0.0.2"
		entry["dstPort"] = 22
	}

	return entry
}

func InitConfig(t *testing.T, conf string) *viper.Viper {
	var json = jsoniter.ConfigCompatibleWithStandardLibrary
	yamlConfig := []byte(conf)
	v := viper.New()
	v.SetConfigType("yaml")
	r := bytes.NewReader(yamlConfig)
	err := v.ReadConfig(r)
	require.NoError(t, err)

	// set up global config info
	// first clear out the config structures in case they were set by a previous instantiation
	p1 := reflect.ValueOf(&config.PipeLine).Elem()
	p1.Set(reflect.Zero(p1.Type()))
	p2 := reflect.ValueOf(&config.Parameters).Elem()
	p2.Set(reflect.Zero(p2.Type()))

	var b []byte
	pipelineStr := v.Get("pipeline")
<<<<<<< HEAD
	b, _ = json.Marshal(&pipelineStr)
	config.Opt.PipeLine = string(b)
	parametersStr := v.Get("parameters")
	b, _ = json.Marshal(&parametersStr)
=======
	b, err = json.Marshal(&pipelineStr)
	if err != nil {
		fmt.Printf("error marshaling: %v\n", err)
		return nil
	}
	config.Opt.PipeLine = string(b)
	parametersStr := v.Get("parameters")
	b, err = json.Marshal(&parametersStr)
	if err != nil {
		fmt.Printf("error marshaling: %v\n", err)
		return nil
	}
>>>>>>> 6d1be78a
	config.Opt.Parameters = string(b)
	err = json.Unmarshal([]byte(config.Opt.PipeLine), &config.PipeLine)
	if err != nil {
		fmt.Printf("error unmarshaling: %v\n", err)
		return nil
	}
	err = json.Unmarshal([]byte(config.Opt.Parameters), &config.Parameters)
	if err != nil {
		fmt.Printf("error unmarshaling: %v\n", err)
		return nil
	}

<<<<<<< HEAD
	err = config.ParseConfigFile()
=======
	err = config.ParseConfig()
>>>>>>> 6d1be78a
	if err != nil {
		fmt.Printf("error in parsing config file: %v \n", err)
		return nil
	}

	return v
}

func GetExtractMockEntry() config.GenericMap {
	entry := config.GenericMap{
		"srcAddr":         "10.1.2.3",
		"dstAddr":         "10.1.2.4",
		"srcPort":         "9001",
		"dstPort":         "39504",
		"bytes":           "1234",
		"packets":         "34",
		"recentRawValues": []float64{1.1, 2.2},
	}
	return entry
}<|MERGE_RESOLUTION|>--- conflicted
+++ resolved
@@ -67,12 +67,6 @@
 
 	var b []byte
 	pipelineStr := v.Get("pipeline")
-<<<<<<< HEAD
-	b, _ = json.Marshal(&pipelineStr)
-	config.Opt.PipeLine = string(b)
-	parametersStr := v.Get("parameters")
-	b, _ = json.Marshal(&parametersStr)
-=======
 	b, err = json.Marshal(&pipelineStr)
 	if err != nil {
 		fmt.Printf("error marshaling: %v\n", err)
@@ -85,7 +79,6 @@
 		fmt.Printf("error marshaling: %v\n", err)
 		return nil
 	}
->>>>>>> 6d1be78a
 	config.Opt.Parameters = string(b)
 	err = json.Unmarshal([]byte(config.Opt.PipeLine), &config.PipeLine)
 	if err != nil {
@@ -98,11 +91,7 @@
 		return nil
 	}
 
-<<<<<<< HEAD
-	err = config.ParseConfigFile()
-=======
 	err = config.ParseConfig()
->>>>>>> 6d1be78a
 	if err != nil {
 		fmt.Printf("error in parsing config file: %v \n", err)
 		return nil
