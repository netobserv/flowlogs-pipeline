/*
 * Copyright (C) 2021 IBM, Inc.
 *
 * Licensed under the Apache License, Version 2.0 (the "License");
 * you may not use this file except in compliance with the License.
 * You may obtain a copy of the License at
 *
 *     http://www.apache.org/licenses/LICENSE-2.0
 *
 * Unless required by applicable law or agreed to in writing, software
 * distributed under the License is distributed on an "AS IS" BASIS,
 * WITHOUT WARRANTIES OR CONDITIONS OF ANY KIND, either express or implied.
 * See the License for the specific language governing permissions and
 * limitations under the License.
 *
 */

package confgen

import (
	"io/ioutil"
	"os"

	"github.com/netobserv/flowlogs-pipeline/pkg/config"
	"github.com/pkg/errors"
	log "github.com/sirupsen/logrus"
	"gopkg.in/yaml.v2"
)

type Options struct {
	DestConfFile             string
	DestDocFile              string
	DestGrafanaJsonnetFolder string
	SrcFolder                string
	SkipWithTags             []string
	GenerateStages           []string
}

<<<<<<< HEAD
var (
	Opt = Options{}
)

type ConfigIngest struct {
	Collector api.IngestCollector `yaml:"collector"`
}

type ConfigTransform struct {
	Generic api.TransformGeneric `yaml:"generic"`
}

type ConfigTrack struct {
	ConnTrack api.ConnTrack `yaml:"conntrack"`
}

type ConfigEncode struct {
	Prom api.PromEncode `yaml:"prom"`
}

type ConfigWrite struct {
	Loki api.WriteLoki `yaml:"loki"`
	Type string        `yaml:"type"`
}

=======
>>>>>>> 6c1dae12
type ConfigVisualization struct {
	Grafana ConfigVisualizationGrafana `yaml:"grafana"`
}

type Config struct {
	Description   string              `yaml:"description"`
<<<<<<< HEAD
	Ingest        ConfigIngest        `yaml:"ingest"`
	Transform     ConfigTransform     `yaml:"transform"`
	Track         ConfigTrack         `yaml:"track"`
	Write         ConfigWrite         `yaml:"write"`
	Encode        ConfigEncode        `yaml:"encode"`
=======
	Ingest        config.Ingest       `yaml:"ingest"`
	Transform     config.Transform    `yaml:"transform"`
	Write         config.Write        `yaml:"write"`
	Encode        config.Encode       `yaml:"encode"`
>>>>>>> 6c1dae12
	Visualization ConfigVisualization `yaml:"visualization"`
}

func (cg *ConfGen) ParseConfigFile(fileName string) (*Config, error) {
	// parse config file yaml
	// provide a minimal config for when config file is missing (as for Netobserv Openshift Operator)
	var config Config
	if _, err := os.Stat(fileName); errors.Is(err, os.ErrNotExist) {
		if len(cg.opts.GenerateStages) == 0 {
			log.Errorf("config file %s does not exist", fileName)
			return nil, err
		}
		return &Config{}, nil
	}
	yamlFile, err := ioutil.ReadFile(fileName)
	if err != nil {
		log.Debugf("ioutil.ReadFile err: %v ", err)
		return nil, err
	}
	err = yaml.Unmarshal(yamlFile, &config)
	if err != nil {
		log.Debugf("Unmarshal err: %v ", err)
		return nil, err
	}

	return &config, nil
}<|MERGE_RESOLUTION|>--- conflicted
+++ resolved
@@ -36,52 +36,17 @@
 	GenerateStages           []string
 }
 
-<<<<<<< HEAD
-var (
-	Opt = Options{}
-)
-
-type ConfigIngest struct {
-	Collector api.IngestCollector `yaml:"collector"`
-}
-
-type ConfigTransform struct {
-	Generic api.TransformGeneric `yaml:"generic"`
-}
-
-type ConfigTrack struct {
-	ConnTrack api.ConnTrack `yaml:"conntrack"`
-}
-
-type ConfigEncode struct {
-	Prom api.PromEncode `yaml:"prom"`
-}
-
-type ConfigWrite struct {
-	Loki api.WriteLoki `yaml:"loki"`
-	Type string        `yaml:"type"`
-}
-
-=======
->>>>>>> 6c1dae12
 type ConfigVisualization struct {
 	Grafana ConfigVisualizationGrafana `yaml:"grafana"`
 }
 
 type Config struct {
 	Description   string              `yaml:"description"`
-<<<<<<< HEAD
-	Ingest        ConfigIngest        `yaml:"ingest"`
-	Transform     ConfigTransform     `yaml:"transform"`
-	Track         ConfigTrack         `yaml:"track"`
-	Write         ConfigWrite         `yaml:"write"`
-	Encode        ConfigEncode        `yaml:"encode"`
-=======
 	Ingest        config.Ingest       `yaml:"ingest"`
 	Transform     config.Transform    `yaml:"transform"`
+	Extract       config.Extract      `yaml:"extract"`
 	Write         config.Write        `yaml:"write"`
 	Encode        config.Encode       `yaml:"encode"`
->>>>>>> 6c1dae12
 	Visualization ConfigVisualization `yaml:"visualization"`
 }
 
