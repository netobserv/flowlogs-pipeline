--- conflicted
+++ resolved
@@ -83,14 +83,9 @@
 }
 
 type Extract struct {
-<<<<<<< HEAD
-	Type       string                    `json:"type"`
-	Aggregates []api.AggregateDefinition `json:"aggregates,omitempty"`
-	ConnTrack  *api.ConnTrack            `json:"conntrack,omitempty"`
-=======
 	Type       string                    `yaml:"type" json:"type"`
 	Aggregates []api.AggregateDefinition `yaml:"aggregates,omitempty" json:"aggregates,omitempty"`
->>>>>>> 08c7d52d
+	ConnTrack  *api.ConnTrack            `yaml:"conntrack,omitempty" json:"conntrack,omitempty"`
 }
 
 type Encode struct {
