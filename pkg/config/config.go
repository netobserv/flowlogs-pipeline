--- conflicted
+++ resolved
@@ -28,11 +28,7 @@
 var (
 	Opt        = Options{}
 	PipeLine   []Stage
-<<<<<<< HEAD
-	Parameters []Param
-=======
 	Parameters []StageParam
->>>>>>> 6d1be78a
 )
 
 type Options struct {
@@ -50,11 +46,7 @@
 	Follows string
 }
 
-<<<<<<< HEAD
-type Param struct {
-=======
 type StageParam struct {
->>>>>>> 6d1be78a
 	Name      string
 	Ingest    Ingest
 	Decode    Decode
@@ -106,13 +98,8 @@
 	Loki api.WriteLoki
 }
 
-<<<<<<< HEAD
-// from the Pipeline and Parameters json create the internal unmarshalled representation
-func ParseConfigFile() error {
-=======
 // ParseConfig creates the internal unmarshalled representation from the Pipeline and Parameters json
 func ParseConfig() error {
->>>>>>> 6d1be78a
 	logrus.Debugf("config.Opt.PipeLine = %v ", Opt.PipeLine)
 	err := json.Unmarshal([]byte(Opt.PipeLine), &PipeLine)
 	if err != nil {
