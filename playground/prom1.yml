--- conflicted
+++ resolved
@@ -70,7 +70,3 @@
   - name: write1
     write:
       type: stdout
-<<<<<<< HEAD
->>>>>>> implemented multi-pipe and ported tests; Loki not working properly
-=======
->>>>>>> 6d1be78a
