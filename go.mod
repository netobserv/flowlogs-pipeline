--- conflicted
+++ resolved
@@ -142,17 +142,10 @@
 	go.uber.org/multierr v1.11.0 // indirect
 	golang.org/x/crypto v0.36.0 // indirect
 	golang.org/x/exp v0.0.0-20240719175910-8a7402abbf56 // indirect
-<<<<<<< HEAD
-	golang.org/x/oauth2 v0.26.0 // indirect
-	golang.org/x/sys v0.30.0 // indirect
-	golang.org/x/term v0.29.0 // indirect
-	golang.org/x/text v0.22.0 // indirect
-=======
-	golang.org/x/oauth2 v0.24.0 // indirect
+  golang.org/x/oauth2 v0.26.0 // indirect
 	golang.org/x/sys v0.31.0 // indirect
 	golang.org/x/term v0.30.0 // indirect
 	golang.org/x/text v0.23.0 // indirect
->>>>>>> e6625230
 	golang.org/x/time v0.7.0 // indirect
 	google.golang.org/genproto/googleapis/api v0.0.0-20250207221924-e9438ea467c6 // indirect
 	google.golang.org/genproto/googleapis/rpc v0.0.0-20250207221924-e9438ea467c6 // indirect
